include $(top_srcdir)/build/autotools/Makefile.am.silent

UNIT_TESTS = \
	test-textures.c \
	test-texture-async.c \
	test-texture-material.c \
	test-events.c \
	test-shader-effects.c \
	test-script.c \
	test-model.c \
	test-grab.c \
	test-fullscreen.c \
	test-cogl-shader-arbfp.c \
	test-cogl-shader-glsl.c \
	test-animator.c \
	test-state.c \
	test-state-animator.c \
	test-unproject.c \
	test-fbo.c \
	test-cogl-primitives.c \
	test-cogl-tex-tile.c \
	test-cogl-tex-convert.c \
	test-cogl-tex-foreign.c \
	test-cogl-tex-getset.c \
	test-cogl-offscreen.c \
	test-cogl-tex-polygon.c \
	test-cogl-multitexture.c \
	test-stage-read-pixels.c \
	test-clip.c \
	test-layout.c \
        test-animation.c \
        test-easing.c \
        test-binding-pool.c \
        test-text.c \
        test-text-field.c \
	test-cairo-clock.c \
	test-cairo-flowers.c \
	test-cogl-vertex-buffer.c \
	test-bin-layout.c \
	test-flow-layout.c \
	test-box-layout.c \
	test-stage-sizing.c \
	test-drag.c \
	test-constraints.c \
	test-scrolling.c \
	test-swipe-action.c \
	test-cogl-point-sprites.c \
	test-table-layout.c \
	test-path-constraint.c \
	test-snap-constraint.c \
	test-state-script.c \
	test-drop.c

if X11_TESTS
UNIT_TESTS += test-devices.c
endif

if OS_WIN32
SHEXT =
else
SHEXT = $(EXEEXT)
endif

# For convenience, this provides a way to easily run individual unit tests:
wrappers: stamp-test-interactive ../../build/win32/test-interactive.bat
	@true
stamp-test-interactive: Makefile test-interactive$(EXEEXT)
	@wrapper=$(abs_builddir)/wrapper.sh ; \
	chmod +x $$wrapper && \
	( echo "/stamp-test-interactive" ; \
	  echo "/test-interactive" ; \
	  echo "*.o" ; \
	  echo ".gitignore" ) > .gitignore ; \
	for i in $(UNIT_TESTS); \
	do \
		test_bin=$${i%*.c} ; \
		echo "  GEN    $$test_bin" ; \
		( echo "#!/bin/sh" ; \
		  echo "$$wrapper $$test_bin \$$@" \
		) > $$test_bin$(SHEXT) ; \
		chmod +x $$test_bin$(SHEXT) ; \
		echo "/$$test_bin$(SHEXT)" >> .gitignore ; \
	done \
	&& echo timestamp > $(@F)

../../build/win32/test-interactive.bat: Makefile test-interactive$(EXEEXT)
	echo "  GEN    test-interactive.bat" ; \
	for i in $(UNIT_TESTS); \
	do \
		case $$i in \
		test-pixmap.c|test-devices.c) ;; \
		*.c)	test_bin=$${i%*.c} \
			;; \
		esac; \
		( echo "test-interactive $$test_bin" ) > $$test_bin.bat ; \
<<<<<<< HEAD
		( echo "test-interactive $$test_bin" ) >> test-interactive.bat ; \
	done \
=======
	done \
	&& ls *.bat > test-interactive.bat	\
>>>>>>> f884d1b1
	&& cp *.bat $(top_srcdir)/build/win32/

clean-wrappers:
	@for i in $(UNIT_TESTS); \
	do \
		test_bin=$${i%*.c} ; \
		echo "  RM    $$test_bin"; \
		rm -f $$test_bin$(SHEXT); \
	done \
	&& rm -f $(top_srcdir)/build/win32/*.bat \
	&& rm -f *.bat \
	&& rm -f stamp-test-interactive

.PHONY: wrappers clean-wrappers

INCLUDES = \
	-I$(top_srcdir)			\
	-I$(top_srcdir)/clutter 	\
	-I$(top_srcdir)/clutter/cogl 	\
	-I$(top_builddir)/clutter 	\
	-I$(top_builddir)/clutter/cogl

common_ldadd = $(top_builddir)/clutter/libclutter-@CLUTTER_SONAME_INFIX@-@CLUTTER_API_VERSION@.la

noinst_PROGRAMS = test-interactive

test_interactive_SOURCES = test-main.c $(UNIT_TESTS)
test_interactive_CFLAGS = $(CLUTTER_CFLAGS) $(MAINTAINER_CFLAGS)
test_interactive_CPPFLAGS = \
	-DTESTS_DATADIR=\""$(abs_top_srcdir)/tests/data"\" \
	-DG_DISABLE_SINGLE_INCLUDES \
	-DCOGL_DISABLE_DEPRECATED \
	-DCLUTTER_DISABLE_DEPRECATED
test_interactive_LDFLAGS = -export-dynamic
test_interactive_LDADD = $(CLUTTER_LIBS) $(common_ldadd) -lm

EXTRA_DIST = wrapper.sh.in
DISTCLEANFILES = wrapper.sh .gitignore

BUILT_SOURCES = wrappers

dist-hook: ../../build/win32/vs9/test-interactive.vcproj ../../build/win32/vs10/test-interactive.vcxproj ../../build/win32/vs10/test-interactive.vcxproj.filters

../../build/win32/vs9/test-interactive.vcproj: $(top_srcdir)/build/win32/vs9/test-interactive.vcprojin
	for F in $(test_interactive_SOURCES); do \
		case $$F in \
		test-pixmap.c|test-devices.c) ;; \
		*.c)	echo '   <File RelativePath="..\..\..\tests\interactive\'$$F'" />' \
			;; \
		esac; \
	done >testinteractive.sourcefiles
	$(CPP) -P - <$(top_srcdir)/build/win32/vs9/test-interactive.vcprojin >$@
	rm testinteractive.sourcefiles
	
../../build/win32/vs10/test-interactive.vcxproj: $(top_srcdir)/build/win32/vs10/test-interactive.vcxprojin
	for F in $(test_interactive_SOURCES); do \
		case $$F in \
		test-pixmap.c|test-devices.c) ;; \
		*.c)	echo '    <ClCompile Include="..\..\..\tests\interactive\'$$F'" />' \
			;; \
		esac; \
	done >testinteractive.vs10.sourcefiles
	$(CPP) -P - <$(top_srcdir)/build/win32/vs10/test-interactive.vcxprojin >$@
	rm testinteractive.vs10.sourcefiles
	
../../build/win32/vs10/test-interactive.vcxproj.filters: $(top_srcdir)/build/win32/vs10/test-interactive.vcxproj.filtersin
	for F in $(test_interactive_SOURCES); do \
		case $$F in \
		test-pixmap.c|test-devices.c) ;; \
		*.c)	echo '    <ClCompile Include="..\..\..\tests\interactive\'$$F'"><Filter>Sources</Filter></ClCompile>' \
			;; \
		esac; \
	done >testinteractive.vs10.sourcefiles.filters
	$(CPP) -P - <$(top_srcdir)/build/win32/vs10/test-interactive.vcxproj.filtersin >$@
	rm testinteractive.vs10.sourcefiles.filters

# Let the VS9/VS10 Project files be cleared out before they are re-expanded...
DISTCLEANFILES += ../../build/win32/vs9/test-interactive.vcproj	\
		  ../../build/win32/vs10/test-interactive.vcxproj	\
		  ../../build/win32/vs10/test-interactive.vcxproj.filters

clean-local: clean-wrappers<|MERGE_RESOLUTION|>--- conflicted
+++ resolved
@@ -93,13 +93,8 @@
 			;; \
 		esac; \
 		( echo "test-interactive $$test_bin" ) > $$test_bin.bat ; \
-<<<<<<< HEAD
 		( echo "test-interactive $$test_bin" ) >> test-interactive.bat ; \
 	done \
-=======
-	done \
-	&& ls *.bat > test-interactive.bat	\
->>>>>>> f884d1b1
 	&& cp *.bat $(top_srcdir)/build/win32/
 
 clean-wrappers:
