--- conflicted
+++ resolved
@@ -2063,11 +2063,7 @@
 msgid "Path of the device node"
 msgstr "Pot do vozlišča naprave"
 
-<<<<<<< HEAD
-#: clutter/x11/clutter-backend-x11.c:483
-=======
 #: ../clutter/x11/clutter-backend-x11.c:483
->>>>>>> b1910679
 msgid "X display to use"
 msgstr "Zaslon X, ki naj bo uporabljen"
 
